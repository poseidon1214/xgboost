--- conflicted
+++ resolved
@@ -330,9 +330,7 @@
             virtual ~PairwiseRankObj(void){}
             virtual void GetLambdaWeight( const std::vector<ListEntry> &sorted_list, std::vector<LambdaPair> &pairs ){}            
         };
-<<<<<<< HEAD
-
-
+		
         class LambdaRankObj_NDCG : public LambdaRankObj{
             
         public:
@@ -537,8 +535,6 @@
            
         };
 
-=======
->>>>>>> 5275b125
     };
 };
 #endif